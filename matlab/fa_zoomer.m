% fa_zoomer([server])
%
% Investigate and zoom into archive data for the last day.
function fa_zoomer(server)
    % h is used to store all persistent state that is not part of the generated
    % data.
    h = {};

    if nargin == 0
        h.server = 'fa-archiver.diamond.ac.uk';
    elseif strcmp(server, 'booster')
        h.server = 'cs03r-cs-serv-03';
    else
        h.server = server;
    end

<<<<<<< HEAD
% h is used to store all persistent state that is not part of the generated
% data.
h = {};

if nargin == 0
    h.server = 'ac7b727-pc1';
else
    h.server = server;
end

% Create figure with the standard toolbar but no menubar
fig = figure('MenuBar', 'none', 'Toolbar', 'figure', ...
    'Position', [0 0 900 600]);
global data xlim_history;
data = {};
xlim_history=[0 0];

% Create the controls.
global h_pos;
h_pos = 10;

h.bpm_list = control('edit', '4', 60, 'List of BPM FA ids');
h.bpm_name_list = control('popup', dev2tangodev('BPMx',family2dev('BPMx')), 130, ...
    'Choose decimated data type to display', 'Value', 1,'Callback', @bpm_name_callback);
control('pushbutton', 'Full', 40, 'View entire archive history', ...
    'Callback', @full_archive_callback);
control('pushbutton', '24h', 40, 'View last 24 hours', ...
    'Callback', @last_day_callback);
control('pushbutton', 'Zoom', 60, 'Update zoomed area from archive', ...
    'Callback', @zoom_in_callback);
control('pushbutton', 'Back', 60, 'Unzoom', ...
    'Callback', @zoom_back_callback);
control('pushbutton', 'Spectrogram', 100, 'Show as spectrogram', ...
    'Callback', @spectrogram_callback);
h.message = control('text', '', 150, ...
    'Error message or [bpm count] samples/decimation');
h.maxpts = control('edit', num2str(1e6), 80, ...
    'Maximum number of sample points');
h.ylim = control('checkbox', 'Zoomed', 80, ...
    'Limit vertical scale to +-100um', 'Value', 0);
h.data_type = control('popup', {'average','min/max'}, 80, ...
    'Choose decimated data type to display', 'Value', 1);
clear global h_pos;

% Hang onto the controls we need to reference later
guidata(fig, h);

last_day_callback(fig, 0);

=======
    % Create figure with the standard toolbar but no menubar
    fig = figure('MenuBar', 'none', 'Toolbar', 'figure', ...
        'Position', [0 0 900 600]);
    global data;
    data = {};

    % Create the controls.
    global h_pos;
    h_pos = 10;
    h.bpm_list = control('edit', '4', 60, 'List of BPM FA ids');
    control('pushbutton', 'Back', 40, 'Return to previous zoom', ...
        'Callback', protect(@back_callback));
    control('pushbutton', 'Full', 40, 'View entire archive history', ...
        'Callback', protect(@full_archive_callback));
    control('pushbutton', '24h', 40, 'View last 24 hours', ...
        'Callback', protect(@last_day_callback));
    control('pushbutton', 'Zoom', 60, 'Update zoomed area from archive', ...
        'Callback', protect(@zoom_in_callback));
    control('pushbutton', 'Spectrogram', 100, 'Show as spectrogram', ...
        'Callback', protect(@spectrogram_callback));
    h.message = control('text', '', 150, ...
        'Error message or [bpm count] samples/decimation');
    h.maxpts = control('edit', num2str(1e6), 80, ...
        'Maximum number of sample points');
    h.ylim = control('checkbox', 'Zoomed', 70, ...
        'Limit vertical scale to +-100um', 'Value', 1, ...
        'Callback', protect(@reload_plot));
    h.data_type = control('popup', {'min/max', 'std', 'mean'}, 90, ...
        'Choose decimated data type to display', 'Value', 1, ...
        'Callback', protect(@reload_plot));
    clear global h_pos;
    h.history = cell(0, 2);

    % Hang onto the controls we need to reference later
    guidata(fig, h);

    last_day_callback(fig, 0);
end

>>>>>>> 3248f0d0

% Places control with specified style, value, width  and tooltip.
function result = control(style, value, width, tooltip, varargin)
    global h_pos;
    position = [h_pos 10 width 20];
    h_pos = h_pos + width + 5;
    result = uicontrol( ...
        'Style', style, 'String', value, 'Position', position, ...
        'TooltipString', tooltip, varargin{:});
end


function prot = protect(func)
    function protected(fig, event)
        try
            func(fig, event)
        catch
            message('Error: see console')
            rethrow(lasterror)
        end
    end
    prot = @protected;
end


function back_callback(fig, event)
    h = guidata(fig);
    if size(h.history, 1) > 1
        h.history = h.history(1:end-1, :);
        range = h.history{end, 1};
        type  = h.history{end, 2};
        guidata(fig, h)
        load_data(fig, range, type, false);
    end
end


function full_archive_callback(fig, event)
    load_data(fig, [now-2000 now], 'D', true);    % Go back as far as possible!
end


% Loads data for the last 24 hours
function last_day_callback(fig, event)
    load_data(fig, [now-1 now], 'D', true);
end


% Loads data enclosed by the current zoom selection, returned by xlim.
function zoom_in_callback(fig, event)
<<<<<<< HEAD
h = guidata(fig);
global data xlim_history;

maxdata = str2num(get(h.maxpts,   'String'));
pvs     = str2num(get(h.bpm_list, 'String'));
points = diff(xlim) * 24 * 3600 * 10079 * length(pvs);
=======
    h = guidata(fig);
    global data;

    maxdata = str2num(get(h.maxpts,   'String'));
    pvs     = str2num(get(h.bpm_list, 'String'));
    points = diff(xlim) * 24 * 3600 * 10072 * length(pvs);
>>>>>>> 3248f0d0

    type = 'F';
    if points > maxdata
        type = 'd';
        points = points / 64;
        if points > maxdata
            type = 'D';
        end
    end

    load_data(fig, xlim + data.day, type, true);
end

<<<<<<< HEAD
load_data(fig, xlim + data.day, type);
xlim_history=cat(1,xlim_history,xlim)

% Zoom back to the previous zoom selection, returned by xlim.
function zoom_back_callback(fig, event)
h = guidata(fig);
global data xlim_history;

previous_xlim=xlim_history(size(xlim_history,1)-1,:);
maxdata = str2num(get(h.maxpts,   'String'));
pvs     = str2num(get(h.bpm_list, 'String'));
points = diff(previous_xlim) * 24 * 3600 * 10079 * length(pvs);

type = 'F';
if points > maxdata
    type = 'd';
    points = points / 64;
    if points > maxdata
        type = 'D';
    end
end

load_data(fig, previous_xlim + data.day, type);
xlim_history=xlim_history(1:size(xlim_history,1)-1,:)
=======

function reload_plot(fig, event)
    h = guidata(fig);
    global data;
    plotfa(h, data);
end
>>>>>>> 3248f0d0


% Loads the requested range of data.
function load_data(fig, range, type, save)
    h = guidata(fig);
    if save
        h.history(end+1, :) = {range, type};
        guidata(fig, h)
    end
    global data;

    pvs = str2num(get(h.bpm_list, 'String'));

    busy;
    data = fa_load(range, pvs, type, h.server);
    plotfa(h, data);
    describe;
end


function spectrogram_callback(fig, event)
    global data;
    len=1024;

    if length(size(data.data)) == 3
        busy;
        for n = 1:2
        subplot(2, 1, n)
            e = squeeze(data.data(n, 1, :));
            cols = floor(length(e)/len);
            sg = log10(abs(fft(reshape(e(1:(len*cols)), len, cols))));
            imagesc(data.t, [0 data.f_s/5], sg(1:(round(len/5)), :));

            set(gca, 'Ydir', 'normal');
            caxis([2 6])
            label_axis(n)
        end
        describe;
    else
        message('Decimated data');
    end
end


<<<<<<< HEAD
function plotfa(d)
h = guidata(gcf);
for n = 1:2
    subplot(2, 1, n)
    if length(size(d.data)) == 4
        data_type_list=get(h.data_type,'string')
        data_type_selection=get(h.data_type,'value')
        data_type=data_type_list{data_type_selection};
        switch data_type
            case 'average'
                plot(d.t, 1e-3 * squeeze(d.data(n, 1, :, :)));
            case 'min/max'
                plot(d.t, 1e-3 * squeeze(d.data(n, 2, :, :))); hold on 
                plot(d.t, 1e-3 * squeeze(d.data(n, 3, :, :))); hold off
=======
function plotfa(h, d)
    data_type = get(h.data_type, 'Value');
    if get(h.ylim, 'Value')
        if length(size(d.data)) == 4
            switch data_type
                case 1;     set_ylim = [-100 100];
                case 2;     set_ylim = [0 10];
                case 3;     set_ylim = [-10 10];
            end
        else
            set_ylim = [-100 100];
>>>>>>> 3248f0d0
        end
    else
        set_ylim = [];
    end

    for n = 1:2
        subplot(2, 1, n)
        if length(size(d.data)) == 4
            switch data_type
                case 1
                    plot(d.t, 1e-3 * squeeze(d.data(n, 2, :, :))); hold on
                    plot(d.t, 1e-3 * squeeze(d.data(n, 3, :, :))); hold off
                case 2
                    plot(d.t, 1e-3 * squeeze(d.data(n, 4, :, :)));
                case 3
                    plot(d.t, 1e-3 * squeeze(d.data(n, 1, :, :)));
            end
        else
            plot(d.t, 1e-3 * squeeze(d.data(n, :, :)))
        end

        xlim([d.t(1) d.t(end)]);
        if length(set_ylim) > 0; ylim(set_ylim); end
        label_axis(n)
    end
end


function label_axis(n)
<<<<<<< HEAD
axes = {'X'; 'Y'};
global data;
ylabel(gca, 'µm');
if diff(data.t([1 end])) <= 2/(24*3600)
    title([datestr(data.timestamp) ' ' axes{n}])
    set(gca, 'XTickLabel', num2str( ...
        get(gca,'XTick').'*24*3600-60*floor(data.t(1)*24*60),'%.4f'))
else
    title([datestr(data.day) ' ' axes{n}])
    datetick('keeplimits')
=======
    axes = {'X'; 'Y'};
    global data;
    ylabel(gca, 'µm');
    if diff(data.t([1 end])) <= 2/(24*3600)
        title([datestr(data.timestamp) ' ' axes{n}])
        set(gca, 'XTickLabel', num2str( ...
            get(gca,'XTick').'*24*3600-60*floor(data.t(1)*24*60),'%.4f'))
    else
        title([datestr(data.day) ' ' axes{n}])
        datetick('keeplimits')
    end
>>>>>>> 3248f0d0
end

function message(msg)
    h = guidata(gcf);
    set(h.message, 'String', msg);
end

function busy
    message('Busy');
    drawnow;
end

% Prints description of currently plotted data
function describe
<<<<<<< HEAD
global data;
message(sprintf('[%d] %d/%d', ...
    length(data.ids), length(data.data), data.decimation))

% Gives id from selected BPM Name
function bpm_name_callback(fig, event)
h = guidata(gcf);
index=get(h.bpm_name_list,'value');
set(h.bpm_list,'string',num2str(index));
=======
    global data;
    message(sprintf('[%d] %d/%d', ...
        length(data.ids), length(data.data), data.decimation))
end
>>>>>>> 3248f0d0
<|MERGE_RESOLUTION|>--- conflicted
+++ resolved
@@ -7,64 +7,11 @@
     h = {};
 
     if nargin == 0
-        h.server = 'fa-archiver.diamond.ac.uk';
-    elseif strcmp(server, 'booster')
-        h.server = 'cs03r-cs-serv-03';
+        h.server = 'ac7b727-pc1';
     else
         h.server = server;
     end
 
-<<<<<<< HEAD
-% h is used to store all persistent state that is not part of the generated
-% data.
-h = {};
-
-if nargin == 0
-    h.server = 'ac7b727-pc1';
-else
-    h.server = server;
-end
-
-% Create figure with the standard toolbar but no menubar
-fig = figure('MenuBar', 'none', 'Toolbar', 'figure', ...
-    'Position', [0 0 900 600]);
-global data xlim_history;
-data = {};
-xlim_history=[0 0];
-
-% Create the controls.
-global h_pos;
-h_pos = 10;
-
-h.bpm_list = control('edit', '4', 60, 'List of BPM FA ids');
-h.bpm_name_list = control('popup', dev2tangodev('BPMx',family2dev('BPMx')), 130, ...
-    'Choose decimated data type to display', 'Value', 1,'Callback', @bpm_name_callback);
-control('pushbutton', 'Full', 40, 'View entire archive history', ...
-    'Callback', @full_archive_callback);
-control('pushbutton', '24h', 40, 'View last 24 hours', ...
-    'Callback', @last_day_callback);
-control('pushbutton', 'Zoom', 60, 'Update zoomed area from archive', ...
-    'Callback', @zoom_in_callback);
-control('pushbutton', 'Back', 60, 'Unzoom', ...
-    'Callback', @zoom_back_callback);
-control('pushbutton', 'Spectrogram', 100, 'Show as spectrogram', ...
-    'Callback', @spectrogram_callback);
-h.message = control('text', '', 150, ...
-    'Error message or [bpm count] samples/decimation');
-h.maxpts = control('edit', num2str(1e6), 80, ...
-    'Maximum number of sample points');
-h.ylim = control('checkbox', 'Zoomed', 80, ...
-    'Limit vertical scale to +-100um', 'Value', 0);
-h.data_type = control('popup', {'average','min/max'}, 80, ...
-    'Choose decimated data type to display', 'Value', 1);
-clear global h_pos;
-
-% Hang onto the controls we need to reference later
-guidata(fig, h);
-
-last_day_callback(fig, 0);
-
-=======
     % Create figure with the standard toolbar but no menubar
     fig = figure('MenuBar', 'none', 'Toolbar', 'figure', ...
         'Position', [0 0 900 600]);
@@ -75,6 +22,10 @@
     global h_pos;
     h_pos = 10;
     h.bpm_list = control('edit', '4', 60, 'List of BPM FA ids');
+    h.bpm_name_list = control('popup', ...
+        dev2tangodev('BPMx',family2dev('BPMx')), 130, ...
+        'Choose decimated data type to display', 'Value', 1, ...
+        'Callback', protect(@bpm_name_callback));
     control('pushbutton', 'Back', 40, 'Return to previous zoom', ...
         'Callback', protect(@back_callback));
     control('pushbutton', 'Full', 40, 'View entire archive history', ...
@@ -90,7 +41,7 @@
     h.maxpts = control('edit', num2str(1e6), 80, ...
         'Maximum number of sample points');
     h.ylim = control('checkbox', 'Zoomed', 70, ...
-        'Limit vertical scale to +-100um', 'Value', 1, ...
+        'Limit vertical scale to +-100um', 'Value', 0, ...
         'Callback', protect(@reload_plot));
     h.data_type = control('popup', {'min/max', 'std', 'mean'}, 90, ...
         'Choose decimated data type to display', 'Value', 1, ...
@@ -104,7 +55,6 @@
     last_day_callback(fig, 0);
 end
 
->>>>>>> 3248f0d0
 
 % Places control with specified style, value, width  and tooltip.
 function result = control(style, value, width, tooltip, varargin)
@@ -155,21 +105,12 @@
 
 % Loads data enclosed by the current zoom selection, returned by xlim.
 function zoom_in_callback(fig, event)
-<<<<<<< HEAD
-h = guidata(fig);
-global data xlim_history;
-
-maxdata = str2num(get(h.maxpts,   'String'));
-pvs     = str2num(get(h.bpm_list, 'String'));
-points = diff(xlim) * 24 * 3600 * 10079 * length(pvs);
-=======
     h = guidata(fig);
     global data;
 
     maxdata = str2num(get(h.maxpts,   'String'));
     pvs     = str2num(get(h.bpm_list, 'String'));
-    points = diff(xlim) * 24 * 3600 * 10072 * length(pvs);
->>>>>>> 3248f0d0
+    points = diff(xlim) * 24 * 3600 * 10079 * length(pvs);
 
     type = 'F';
     if points > maxdata
@@ -183,39 +124,12 @@
     load_data(fig, xlim + data.day, type, true);
 end
 
-<<<<<<< HEAD
-load_data(fig, xlim + data.day, type);
-xlim_history=cat(1,xlim_history,xlim)
-
-% Zoom back to the previous zoom selection, returned by xlim.
-function zoom_back_callback(fig, event)
-h = guidata(fig);
-global data xlim_history;
-
-previous_xlim=xlim_history(size(xlim_history,1)-1,:);
-maxdata = str2num(get(h.maxpts,   'String'));
-pvs     = str2num(get(h.bpm_list, 'String'));
-points = diff(previous_xlim) * 24 * 3600 * 10079 * length(pvs);
-
-type = 'F';
-if points > maxdata
-    type = 'd';
-    points = points / 64;
-    if points > maxdata
-        type = 'D';
-    end
-end
-
-load_data(fig, previous_xlim + data.day, type);
-xlim_history=xlim_history(1:size(xlim_history,1)-1,:)
-=======
 
 function reload_plot(fig, event)
     h = guidata(fig);
     global data;
     plotfa(h, data);
 end
->>>>>>> 3248f0d0
 
 
 % Loads the requested range of data.
@@ -260,22 +174,6 @@
 end
 
 
-<<<<<<< HEAD
-function plotfa(d)
-h = guidata(gcf);
-for n = 1:2
-    subplot(2, 1, n)
-    if length(size(d.data)) == 4
-        data_type_list=get(h.data_type,'string')
-        data_type_selection=get(h.data_type,'value')
-        data_type=data_type_list{data_type_selection};
-        switch data_type
-            case 'average'
-                plot(d.t, 1e-3 * squeeze(d.data(n, 1, :, :)));
-            case 'min/max'
-                plot(d.t, 1e-3 * squeeze(d.data(n, 2, :, :))); hold on 
-                plot(d.t, 1e-3 * squeeze(d.data(n, 3, :, :))); hold off
-=======
 function plotfa(h, d)
     data_type = get(h.data_type, 'Value');
     if get(h.ylim, 'Value')
@@ -287,7 +185,6 @@
             end
         else
             set_ylim = [-100 100];
->>>>>>> 3248f0d0
         end
     else
         set_ylim = [];
@@ -317,18 +214,6 @@
 
 
 function label_axis(n)
-<<<<<<< HEAD
-axes = {'X'; 'Y'};
-global data;
-ylabel(gca, 'µm');
-if diff(data.t([1 end])) <= 2/(24*3600)
-    title([datestr(data.timestamp) ' ' axes{n}])
-    set(gca, 'XTickLabel', num2str( ...
-        get(gca,'XTick').'*24*3600-60*floor(data.t(1)*24*60),'%.4f'))
-else
-    title([datestr(data.day) ' ' axes{n}])
-    datetick('keeplimits')
-=======
     axes = {'X'; 'Y'};
     global data;
     ylabel(gca, 'µm');
@@ -340,7 +225,6 @@
         title([datestr(data.day) ' ' axes{n}])
         datetick('keeplimits')
     end
->>>>>>> 3248f0d0
 end
 
 function message(msg)
@@ -355,19 +239,14 @@
 
 % Prints description of currently plotted data
 function describe
-<<<<<<< HEAD
-global data;
-message(sprintf('[%d] %d/%d', ...
-    length(data.ids), length(data.data), data.decimation))
+    global data;
+    message(sprintf('[%d] %d/%d', ...
+        length(data.ids), length(data.data), data.decimation))
+end
 
 % Gives id from selected BPM Name
 function bpm_name_callback(fig, event)
-h = guidata(gcf);
-index=get(h.bpm_name_list,'value');
-set(h.bpm_list,'string',num2str(index));
-=======
-    global data;
-    message(sprintf('[%d] %d/%d', ...
-        length(data.ids), length(data.data), data.decimation))
-end
->>>>>>> 3248f0d0
+    h = guidata(gcf);
+    index = get(h.bpm_name_list, 'Value');
+    set(h.bpm_list, 'String', num2str(index));
+end